--- conflicted
+++ resolved
@@ -194,15 +194,10 @@
 
 func (bi *BridgeInfo) GetPendingRequestEvents() []IRequestValueTransferEvent {
 	ready := bi.pendingRequestEvent.Pop(maxPendingNonceDiff / 2)
-<<<<<<< HEAD
-	var readyEvent = make([]*RequestValueTransferEvent, 0)
-	for _, item := range ready {
-		readyEvent = append(readyEvent, item.(*RequestValueTransferEvent))
-=======
+
 	readyEvent := make([]IRequestValueTransferEvent, len(ready))
 	for i, item := range ready {
 		readyEvent[i] = item.(IRequestValueTransferEvent)
->>>>>>> 6bb5ba1b
 	}
 	vtPendingRequestEventCounter.Dec((int64)(len(ready)))
 	return readyEvent
