// Copyright 2019 The klaytn Authors
// This file is part of the klaytn library.
//
// The klaytn library is free software: you can redistribute it and/or modify
// it under the terms of the GNU Lesser General Public License as published by
// the Free Software Foundation, either version 3 of the License, or
// (at your option) any later version.
//
// The klaytn library is distributed in the hope that it will be useful,
// but WITHOUT ANY WARRANTY; without even the implied warranty of
// MERCHANTABILITY or FITNESS FOR A PARTICULAR PURPOSE. See the
// GNU Lesser General Public License for more details.
//
// You should have received a copy of the GNU Lesser General Public License
// along with the klaytn library. If not, see <http://www.gnu.org/licenses/>.

package sc

import (
	"context"
	"errors"
	"io"
	"math/big"
	"path"
	"sync"
	"time"

	"github.com/klaytn/klaytn/accounts/abi/bind"
	"github.com/klaytn/klaytn/blockchain/types"
	"github.com/klaytn/klaytn/common"
	bridgecontract "github.com/klaytn/klaytn/contracts/bridge"
	"github.com/klaytn/klaytn/event"
	"github.com/klaytn/klaytn/node/sc/bridgepool"
	"github.com/klaytn/klaytn/rlp"
	"github.com/klaytn/klaytn/storage/database"
)

const (
	TokenEventChanSize  = 10000
	BridgeAddrJournal   = "bridge_addrs.rlp"
	maxPendingNonceDiff = 1000 // TODO-Klaytn-ServiceChain: update this limitation. Currently, 2 * 500 TPS.

	maxHandledEventSize = 10000000
)

const (
	KLAY uint8 = iota
	ERC20
	ERC721
)

const (
	voteTypeValueTransfer = 0
	voteTypeConfiguration = 1
)

var (
	ErrInvalidTokenPair        = errors.New("invalid token pair")
	ErrNoBridgeInfo            = errors.New("bridge information does not exist")
	ErrDuplicatedBridgeInfo    = errors.New("bridge information is duplicated")
	ErrDuplicatedToken         = errors.New("token is duplicated")
	ErrNoRecovery              = errors.New("recovery does not exist")
	ErrAlreadySubscribed       = errors.New("already subscribed")
	ErrBridgeRestore           = errors.New("restoring bridges is failed")
	ErrBridgeAliasFormatDecode = errors.New("failed to decode alias-format bridge")
)

var handleVTmethods = map[uint8]string{
	KLAY:   "handleKLAYTransfer",
	ERC20:  "handleERC20Transfer",
	ERC721: "handleERC721Transfer",
}

// HandleValueTransferEvent from Bridge contract
type HandleValueTransferEvent struct {
	*bridgecontract.BridgeHandleValueTransfer
}

type BridgeJournal struct {
	BridgeAlias           string         `json:"bridgeAlias"`
	ChildAddress          common.Address `json:"childAddress"`
	ParentAddress         common.Address `json:"parentAddress"`
	Subscribed            bool           `json:"subscribed"`
	isLegacyBridgeJournal bool
}

type BridgeInfo struct {
	subBridge *SubBridge
	bridgeDB  database.DBManager

	counterpartBackend Backend
	address            common.Address
	counterpartAddress common.Address // TODO-Klaytn need to set counterpart
	account            *accountInfo
	bridge             *bridgecontract.Bridge
	counterpartBridge  *bridgecontract.Bridge
	onChildChain       bool
	subscribed         bool

	counterpartToken map[common.Address]common.Address
	ctTokenMu        sync.RWMutex

	pendingRequestEvent *bridgepool.ItemSortedMap

	isRunning                   bool
	handleNonce                 uint64 // the nonce from the handle value transfer event from the bridge.
	lowerHandleNonce            uint64 // the lower handle nonce from the bridge.
	requestNonceFromCounterPart uint64 // the nonce from the request value transfer event from the counter part bridge.
	requestNonce                uint64 // the nonce from the request value transfer event from the counter part bridge.

	newEvent chan struct{}
	closed   chan struct{}

	handledEvent *bridgepool.ItemSortedMap
}

type requestEvent struct {
	nonce uint64
}

func (ev requestEvent) Nonce() uint64 {
	return ev.nonce
}

func NewBridgeInfo(sb *SubBridge, addr common.Address, bridge *bridgecontract.Bridge, cpAddr common.Address, cpBridge *bridgecontract.Bridge, account *accountInfo, local, subscribed bool, cpBackend Backend) (*BridgeInfo, error) {
	bi := &BridgeInfo{
		subBridge:                   sb,
		bridgeDB:                    sb.chainDB,
		counterpartBackend:          cpBackend,
		address:                     addr,
		counterpartAddress:          cpAddr,
		account:                     account,
		bridge:                      bridge,
		counterpartBridge:           cpBridge,
		onChildChain:                local,
		subscribed:                  subscribed,
		counterpartToken:            make(map[common.Address]common.Address),
		pendingRequestEvent:         bridgepool.NewItemSortedMap(bridgepool.UnlimitedItemSortedMap),
		isRunning:                   true,
		handleNonce:                 0,
		lowerHandleNonce:            0,
		requestNonceFromCounterPart: 0,
		requestNonce:                0,
		newEvent:                    make(chan struct{}),
		closed:                      make(chan struct{}),
		handledEvent:                bridgepool.NewItemSortedMap(maxHandledEventSize),
	}

	if err := bi.UpdateInfo(); err != nil {
		return bi, err
	}

	go bi.loop()

	return bi, nil
}

// handleValueTransferLog records value transfer transaction's log
func handleValueTransferLog(onChild bool, funcName, txHash string, reqNonce uint64, from, to common.Address, valueOrTokenId *big.Int) {
	// Note the `onChild` should be interpreted as reverse. Refer `ProcessRequestEvent()` in sub_event_handler.go
	var vtDir string
	if onChild {
		vtDir = "(parent--->child)"
	} else {
		vtDir = "(child--->parent)"
	}
	logger.Trace("Bridge contract transaction is created", "VTDirection", vtDir,
		"contractCall", funcName, "nonce", reqNonce, "txHash", txHash, "from", from, "to", to, "valueOrTokenID", valueOrTokenId)
}

func (bi *BridgeInfo) loop() {
	ticker := time.NewTicker(time.Second)
	defer ticker.Stop()

	logger.Info("start bridge loop", "addr", bi.address.String(), "onChildChain", bi.onChildChain)

	for {
		select {
		case <-bi.newEvent:
			bi.processingPendingRequestEvents()

		case <-ticker.C:
			bi.processingPendingRequestEvents()

		case <-bi.closed:
			logger.Info("stop bridge loop", "addr", bi.address.String(), "onChildChain", bi.onChildChain)
			return
		}
	}
}

func (bi *BridgeInfo) RegisterToken(token, counterpartToken common.Address) error {
	bi.ctTokenMu.Lock()
	defer bi.ctTokenMu.Unlock()

	_, exist := bi.counterpartToken[token]
	if exist {
		return ErrDuplicatedToken
	}
	bi.counterpartToken[token] = counterpartToken
	return nil
}

func (bi *BridgeInfo) DeregisterToken(token, counterpartToken common.Address) error {
	bi.ctTokenMu.Lock()
	defer bi.ctTokenMu.Unlock()

	_, exist := bi.counterpartToken[token]
	if !exist {
		return ErrInvalidTokenPair
	}
	delete(bi.counterpartToken, token)
	return nil
}

func (bi *BridgeInfo) GetCounterPartToken(token common.Address) common.Address {
	bi.ctTokenMu.RLock()
	defer bi.ctTokenMu.RUnlock()

	cpToken, exist := bi.counterpartToken[token]
	if !exist {
		return common.Address{}
	}
	return cpToken
}

func (bi *BridgeInfo) GetPendingRequestEvents() []IRequestValueTransferEvent {
	ready := bi.pendingRequestEvent.Pop(maxPendingNonceDiff / 2)
	readyEvent := make([]IRequestValueTransferEvent, len(ready))
	for i, item := range ready {
		readyEvent[i] = item.(IRequestValueTransferEvent)
	}
	vtPendingRequestEventCounter.Dec((int64)(len(ready)))
	return readyEvent
}

// processingPendingRequestEvents handles pending request value transfer events of the bridge.
func (bi *BridgeInfo) processingPendingRequestEvents() {
	ReadyEvent := bi.GetReadyRequestValueTransferEvents()
	if ReadyEvent == nil {
		return
	}

	logger.Trace("Get ready request value transfer event", "len(readyEvent)", len(ReadyEvent), "len(pendingEvent)", bi.pendingRequestEvent.Len())

	for idx, ev := range ReadyEvent {
		if ev.GetRequestNonce() < bi.lowerHandleNonce || bi.handledEvent.Exist(ev.GetRequestNonce()) {
			logger.Trace("handled requests can be ignored", "RequestNonce", ev.GetRequestNonce(), "lowerHandleNonce", bi.lowerHandleNonce)
			continue
		}

		if err := bi.handleRequestValueTransferEvent(ev); err != nil {
			bi.AddRequestValueTransferEvents(ReadyEvent[idx:])
			logger.Error("Failed handle request value transfer event", "err", err, "len(RePutEvent)", len(ReadyEvent[idx:]))
			return
		}
	}
}

func (bi *BridgeInfo) UpdateInfo() error {
	if bi == nil {
		return ErrNoBridgeInfo
	}

	rn, err := bi.bridge.RequestNonce(nil)
	if err != nil {
		return err
	}
	bi.SetRequestNonce(rn)

	hn, err := bi.bridge.LowerHandleNonce(nil)
	if err != nil {
		return err
	}

	bi.lowerHandleNonce = hn

	bi.SetHandleNonce(hn)
	bi.SetRequestNonceFromCounterpart(hn)

	isRunning, err := bi.bridge.IsRunning(nil)
	if err != nil {
		return err
	}
	bi.isRunning = isRunning

	return nil
}

// handleRequestValueTransferEvent handles the given request value transfer event.
func (bi *BridgeInfo) handleRequestValueTransferEvent(ev IRequestValueTransferEvent) error {
	var (
		tokenType                         = ev.GetTokenType()
		tokenAddr, from, to, contractAddr = ev.GetTokenAddress(), ev.GetFrom(), ev.GetTo(), ev.GetRaw().Address
		txHash                            = ev.GetRaw().TxHash
		valueOrTokenId                    = ev.GetValueOrTokenId()
		requestNonce, blkNumber           = ev.GetRequestNonce(), ev.GetRaw().BlockNumber
		extraData                         = ev.GetExtraData()
	)

	ctpartTokenAddr := bi.GetCounterPartToken(tokenAddr)
	// TODO-Klaytn-Servicechain Add counterpart token address in requestValueTransferEvent
	if tokenType != KLAY && ctpartTokenAddr == (common.Address{}) {
		logger.Warn("Unregistered counter part token address.", "addr", ctpartTokenAddr.Hex())
		ctTokenAddr, err := bi.counterpartBridge.RegisteredTokens(nil, tokenAddr)
		if err != nil {
			return err
		}
		if ctTokenAddr == (common.Address{}) {
			return errors.New("can't get counterpart token from bridge")
		}
		if err := bi.RegisterToken(tokenAddr, ctTokenAddr); err != nil {
			return err
		}
		ctpartTokenAddr = ctTokenAddr
		logger.Info("Register counter part token address.", "addr", ctpartTokenAddr.Hex(), "cpAddr", ctTokenAddr.Hex())
	}

	bridgeAcc := bi.account

	bridgeAcc.Lock()
	defer bridgeAcc.UnLock()

	auth := bridgeAcc.GenerateTransactOpts()

	var handleTx *types.Transaction
	var err error

	switch tokenType {
	case KLAY:
		handleTx, err = bi.bridge.HandleKLAYTransfer(auth, txHash, from, to, valueOrTokenId, requestNonce, blkNumber, extraData)
		if err != nil {
			return err
		}
		handleValueTransferLog(bi.onChildChain, handleVTmethods[KLAY], handleTx.Hash().String(), requestNonce, from, to, valueOrTokenId)
	case ERC20:
		handleTx, err = bi.bridge.HandleERC20Transfer(auth, txHash, from, to, ctpartTokenAddr, valueOrTokenId, requestNonce, blkNumber, extraData)
		if err != nil {
			return err
		}
		handleValueTransferLog(bi.onChildChain, handleVTmethods[ERC20], handleTx.Hash().String(), requestNonce, from, to, valueOrTokenId)
	case ERC721:
		uri := GetURI(ev)
		handleTx, err = bi.bridge.HandleERC721Transfer(auth, txHash, from, to, ctpartTokenAddr, valueOrTokenId, requestNonce, blkNumber, uri, extraData)
		if err != nil {
			return err
		}
		handleValueTransferLog(bi.onChildChain, handleVTmethods[ERC721], handleTx.Hash().String(), requestNonce, from, to, valueOrTokenId)
	default:
		logger.Error("Got Unknown Token Type ReceivedEvent", "bridge", contractAddr, "nonce", requestNonce, "from", from)
		return nil
	}

	bridgeAcc.IncNonce()

	bi.bridgeDB.WriteHandleTxHashFromRequestTxHash(txHash, handleTx.Hash())
	return nil
}

// SetRequestNonceFromCounterpart sets the request nonce from counterpart bridge.
func (bi *BridgeInfo) SetRequestNonceFromCounterpart(nonce uint64) {
	if bi.requestNonceFromCounterPart < nonce {
		vtRequestNonceCount.Inc(int64(nonce - bi.requestNonceFromCounterPart))
		bi.requestNonceFromCounterPart = nonce
	}
}

// SetRequestNonce sets the request nonce of the bridge.
func (bi *BridgeInfo) SetRequestNonce(nonce uint64) {
	if bi.requestNonce < nonce {
		bi.requestNonce = nonce
	}
}

// MarkHandledNonce marks the handled nonce and sets the handle nonce value.
func (bi *BridgeInfo) MarkHandledNonce(nonce uint64) {
	bi.SetHandleNonce(nonce + 1)
	bi.handledEvent.Put(requestEvent{nonce})
}

// SetHandleNonce sets the handled nonce with a new nonce.
func (bi *BridgeInfo) SetHandleNonce(nonce uint64) {
	if bi.handleNonce < nonce {
		vtHandleNonceCount.Inc(int64(nonce - bi.handleNonce))
		bi.handleNonce = nonce
	}
}

// UpdateLowerHandleNonce updates the lower handle nonce.
func (bi *BridgeInfo) UpdateLowerHandleNonce(nonce uint64) {
	if bi.lowerHandleNonce < nonce {
		vtLowerHandleNonceCount.Inc(int64(nonce - bi.lowerHandleNonce))
		bi.lowerHandleNonce = nonce

		bi.handledEvent.Forward(nonce)
	}
}

// AddRequestValueTransferEvents adds events into the pendingRequestEvent.
func (bi *BridgeInfo) AddRequestValueTransferEvents(evs []IRequestValueTransferEvent) {
	for _, ev := range evs {
		if bi.pendingRequestEvent.Len() > maxPendingNonceDiff {
			flatten := bi.pendingRequestEvent.Flatten()
			maxNonce := flatten[len(flatten)-1].Nonce()
			if ev.Nonce() >= maxNonce || bi.pendingRequestEvent.Exist(ev.Nonce()) {
				continue
			}
			bi.pendingRequestEvent.Remove(maxNonce)
			vtPendingRequestEventCounter.Dec(1)
			logger.Trace("List is full but add requestValueTransfer ", "newNonce", ev.Nonce(), "removedNonce", maxNonce)
		}

		bi.SetRequestNonceFromCounterpart(ev.GetRequestNonce() + 1)
		bi.pendingRequestEvent.Put(ev)
		vtPendingRequestEventCounter.Inc(1)
	}
	logger.Trace("added pending request events to the bridge info:", "bi.pendingRequestEvent", bi.pendingRequestEvent.Len())

	select {
	case bi.newEvent <- struct{}{}:
	default:
	}
}

// GetReadyRequestValueTransferEvents returns the processable events with the increasing nonce.
func (bi *BridgeInfo) GetReadyRequestValueTransferEvents() []IRequestValueTransferEvent {
	return bi.GetPendingRequestEvents()
}

// GetCurrentBlockNumber returns a current block number for each local and remote backend.
func (bi *BridgeInfo) GetCurrentBlockNumber() (uint64, error) {
	if bi.onChildChain {
		ctx, cancel := context.WithTimeout(context.Background(), timeout)
		defer cancel()
		return bi.subBridge.localBackend.CurrentBlockNumber(ctx)
	}
	return bi.subBridge.remoteBackend.CurrentBlockNumber(context.Background())
}

// DecodeRLP decodes the Klaytn
func (b *BridgeJournal) DecodeRLP(s *rlp.Stream) error {
	var LegacyBridgeAddrInfo struct {
		LocalAddress  common.Address
		RemoteAddress common.Address
		Paired        bool
	}
	var BridgeAddrInfo struct {
		BridgeAlias   string
		LocalAddress  common.Address
		RemoteAddress common.Address
		Paired        bool
	}
	if !b.isLegacyBridgeJournal {
		if err := s.Decode(&BridgeAddrInfo); err != nil {
			logger.Trace("Failed to decode. Try decode again with legacy structure")
			b.isLegacyBridgeJournal = true
			if err == io.EOF {
				return err
			}
			return ErrBridgeAliasFormatDecode
		}
		b.BridgeAlias, b.ChildAddress, b.ParentAddress, b.Subscribed = BridgeAddrInfo.BridgeAlias, BridgeAddrInfo.LocalAddress, BridgeAddrInfo.RemoteAddress, BridgeAddrInfo.Paired
	} else {
		if err := s.Decode(&LegacyBridgeAddrInfo); err != nil {
			return err
		}
		b.BridgeAlias, b.ChildAddress, b.ParentAddress, b.Subscribed = "", LegacyBridgeAddrInfo.LocalAddress, LegacyBridgeAddrInfo.RemoteAddress, LegacyBridgeAddrInfo.Paired
	}
	return nil
}

// EncodeRLP serializes a BridgeJournal into the Klaytn RLP BridgeJournal format.
func (b *BridgeJournal) EncodeRLP(w io.Writer) error {
	return rlp.Encode(w, []interface{}{
		b.BridgeAlias,
		b.ChildAddress,
		b.ParentAddress,
		b.Subscribed,
	})
}

// BridgeManager manages Bridge SmartContracts
// for value transfer between child chain and parent chain
type BridgeManager struct {
	subBridge *SubBridge

	receivedEvents map[common.Address][]event.Subscription
	withdrawEvents map[common.Address]event.Subscription
	bridges        map[common.Address]*BridgeInfo
	bridgesMu      sync.RWMutex
	tokenEventMu   sync.RWMutex

	reqVTevFeeder        event.Feed
	reqVTevEncodedFeeder event.Feed
	handleEventFeeder    event.Feed

	scope event.SubscriptionScope

	journal    *bridgeAddrJournal
	recoveries map[common.Address]*valueTransferRecovery
	auth       *bind.TransactOpts
}

func NewBridgeManager(main *SubBridge) (*BridgeManager, error) {
	bridgeAddrJournal := newBridgeAddrJournal(path.Join(main.config.DataDir, BridgeAddrJournal))

	bridgeManager := &BridgeManager{
		subBridge:      main,
		receivedEvents: make(map[common.Address][]event.Subscription),
		withdrawEvents: make(map[common.Address]event.Subscription),
		bridges:        make(map[common.Address]*BridgeInfo),
		journal:        bridgeAddrJournal,
		recoveries:     make(map[common.Address]*valueTransferRecovery),
	}

	logger.Info("Load Bridge Address from JournalFiles ", "path", bridgeManager.journal.path)
	bridgeManager.journal.cacheMu.Lock()

	bridgeManager.journal.cache = make(map[common.Address]*BridgeJournal)
	bridgeManager.journal.aliasCache = make(map[string]common.Address)

	if err := bridgeManager.journal.load(func(gwjournal BridgeJournal) error {
		logger.Info("Load Bridge Address from JournalFiles ",
			"alias", gwjournal.BridgeAlias,
			"local address", gwjournal.ChildAddress.Hex(),
			"remote address", gwjournal.ParentAddress.Hex())
		bridgeManager.journal.cache[gwjournal.ChildAddress] = &gwjournal
		bridgeManager.journal.aliasCache[gwjournal.BridgeAlias] = gwjournal.ChildAddress
		return nil
	}); err != nil {
		logger.Error("fail to load bridge address", "err", err)
	}

	bridgeManager.journal.cacheMu.Unlock()

	if err := bridgeManager.journal.rotate(bridgeManager.GetAllBridge()); err != nil {
		logger.Error("fail to rotate bridge journal", "err", err)
	}

	return bridgeManager, nil
}

func (bm *BridgeManager) IsValidBridgePair(bridge1, bridge2 common.Address) bool {
	b1, ok1 := bm.GetBridgeInfo(bridge1)
	b2, ok2 := bm.GetBridgeInfo(bridge2)
	if !ok1 || !ok2 {
		return false
	}
	return bridge1 == b2.counterpartAddress && bridge2 == b1.counterpartAddress
}

func (bm *BridgeManager) GetCounterPartBridgeAddr(bridgeAddr common.Address) common.Address {
	bridge, ok := bm.GetBridgeInfo(bridgeAddr)
	if ok {
		return bridge.counterpartAddress
	}
	return common.Address{}
}

func (bm *BridgeManager) GetCounterPartBridge(bridgeAddr common.Address) *bridgecontract.Bridge {
	bridge, ok := bm.GetBridgeInfo(bridgeAddr)
	if ok {
		return bridge.counterpartBridge
	}
	return nil
}

// LogBridgeStatus logs the bridge contract requested/handled nonce status as an information.
func (bm *BridgeManager) LogBridgeStatus() {
	bm.bridgesMu.RLock()
	defer bm.bridgesMu.RUnlock()

	if len(bm.bridges) == 0 {
		return
	}

	var p2cTotalRequestNonce, p2cTotalHandleNonce, p2cTotalLowerHandleNonce uint64
	var c2pTotalRequestNonce, c2pTotalHandleNonce, c2pTotalLowerHandleNonce uint64

	for bAddr, b := range bm.bridges {
		diffNonce := b.requestNonceFromCounterPart - b.handleNonce

		if b.subscribed {
			var headStr string
			if b.onChildChain {
				headStr = "Bridge(Parent -> Child Chain)"
				p2cTotalRequestNonce += b.requestNonceFromCounterPart
				p2cTotalHandleNonce += b.handleNonce
				p2cTotalLowerHandleNonce += b.lowerHandleNonce
			} else {
				headStr = "Bridge(Child -> Parent Chain)"
				c2pTotalRequestNonce += b.requestNonceFromCounterPart
				c2pTotalHandleNonce += b.handleNonce
				c2pTotalLowerHandleNonce += b.lowerHandleNonce
			}
			logger.Debug(headStr, "bridge", bAddr.String(), "requestNonce", b.requestNonceFromCounterPart, "lowerHandleNonce", b.lowerHandleNonce, "handleNonce", b.handleNonce, "pending", diffNonce)
		}
	}

	logger.Info("VT : Parent -> Child Chain", "request", p2cTotalRequestNonce, "handle", p2cTotalHandleNonce, "lowerHandle", p2cTotalLowerHandleNonce, "pending", p2cTotalRequestNonce-p2cTotalLowerHandleNonce)
	logger.Info("VT : Child -> Parent Chain", "request", c2pTotalRequestNonce, "handle", c2pTotalHandleNonce, "lowerHandle", c2pTotalLowerHandleNonce, "pending", c2pTotalRequestNonce-c2pTotalLowerHandleNonce)
}

// SubscribeReqVTev registers a subscription of RequestValueTransferEvent.
func (bm *BridgeManager) SubscribeReqVTev(ch chan<- RequestValueTransferEvent) event.Subscription {
	return bm.scope.Track(bm.reqVTevFeeder.Subscribe(ch))
}

// SubscribeReqVTencodedEv registers a subscription of RequestValueTransferEncoded.
func (bm *BridgeManager) SubscribeReqVTencodedEv(ch chan<- RequestValueTransferEncodedEvent) event.Subscription {
	return bm.scope.Track(bm.reqVTevEncodedFeeder.Subscribe(ch))
}

// SubscribeHandleVTev registers a subscription of HandleValueTransferEvent.
func (bm *BridgeManager) SubscribeHandleVTev(ch chan<- *HandleValueTransferEvent) event.Subscription {
	return bm.scope.Track(bm.handleEventFeeder.Subscribe(ch))
}

// getAddrByAlias returns a pair of child bridge address and parent bridge address
func (bm *BridgeManager) getAddrByAlias(bridgeAlias string) (common.Address, common.Address, error) {
	bm.journal.cacheMu.RLock()
	defer bm.journal.cacheMu.RUnlock()

	journalAddr, ok := bm.journal.aliasCache[bridgeAlias]
	if !ok {
		return common.Address{}, common.Address{}, ErrEmptyBridgeAlias
	}
	journal, ok := bm.journal.cache[journalAddr]
	if !ok {
		return common.Address{}, common.Address{}, ErrEmptyJournalCache
	}
	return journal.ChildAddress, journal.ParentAddress, nil
}

// GetBridge returns bridge journal structure that contains local(child) and remote(parent) addresses.
func (bm *BridgeManager) GetBridge(bridgeAlias string) *BridgeJournal {
	bm.journal.cacheMu.RLock()
	defer bm.journal.cacheMu.RUnlock()

	return bm.journal.cache[bm.journal.aliasCache[bridgeAlias]]
}

// GetAllBridge returns a slice of journal cache.
func (bm *BridgeManager) GetAllBridge() []*BridgeJournal {
	bm.journal.cacheMu.RLock()
	defer bm.journal.cacheMu.RUnlock()

	gwjs := make([]*BridgeJournal, 0)
	for _, journal := range bm.journal.cache {
		gwjs = append(gwjs, journal)
	}
	return gwjs
}

// GetBridgeInfo returns bridge contract of the specified address.
func (bm *BridgeManager) GetBridgeInfo(addr common.Address) (*BridgeInfo, bool) {
	bm.bridgesMu.RLock()
	defer bm.bridgesMu.RUnlock()

	bridge, ok := bm.bridges[addr]
	return bridge, ok
}

// DeleteBridgeInfo deletes the bridge info of the specified address.
func (bm *BridgeManager) DeleteBridgeInfo(addr common.Address) error {
	bm.bridgesMu.Lock()
	defer bm.bridgesMu.Unlock()

	bi := bm.bridges[addr]
	if bi == nil {
		return ErrNoBridgeInfo
	}

	close(bi.closed)

	delete(bm.bridges, addr)
	return nil
}

// SetBridgeInfo stores the address and bridge pair with local/remote and subscription status.
func (bm *BridgeManager) SetBridgeInfo(addr common.Address, bridge *bridgecontract.Bridge, cpAddr common.Address, cpBridge *bridgecontract.Bridge, account *accountInfo, local bool, subscribed bool) error {
	bm.bridgesMu.Lock()
	defer bm.bridgesMu.Unlock()

	if bm.bridges[addr] != nil {
		return ErrDuplicatedBridgeInfo
	}

	var counterpartBackend Backend
	if local {
		counterpartBackend = bm.subBridge.remoteBackend
	} else {
		counterpartBackend = bm.subBridge.localBackend
	}

	var err error
	bm.bridges[addr], err = NewBridgeInfo(bm.subBridge, addr, bridge, cpAddr, cpBridge, account, local, subscribed, counterpartBackend)
	return err
}

// RestoreBridges setups bridge subscription by using the journal cache.
func (bm *BridgeManager) RestoreBridges() error {
	if bm.subBridge.peers.Len() < 1 {
		logger.Debug("check peer connections to restore bridges")
		return ErrBridgeRestore
	}

	counter := 0
	bm.stopAllRecoveries()

	bm.journal.cacheMu.RLock()
	defer bm.journal.cacheMu.RUnlock()

	for _, journal := range bm.journal.cache {
		cBridgeAddr := journal.ChildAddress
		pBridgeAddr := journal.ParentAddress
		bacc := bm.subBridge.bridgeAccounts

		// Set bridge info
		cBridgeInfo, cOk := bm.GetBridgeInfo(cBridgeAddr)
		pBridgeInfo, pOk := bm.GetBridgeInfo(pBridgeAddr)

		cBridge, err := bridgecontract.NewBridge(cBridgeAddr, bm.subBridge.localBackend)
		if err != nil {
			logger.Error("local bridge creation is failed", "err", err, "bridge", cBridge)
			break
		}

		pBridge, err := bridgecontract.NewBridge(pBridgeAddr, bm.subBridge.remoteBackend)
		if err != nil {
			logger.Error("remote bridge creation is failed", "err", err, "bridge", pBridge)
			break
		}

		if !cOk {
			err = bm.SetBridgeInfo(cBridgeAddr, cBridge, pBridgeAddr, pBridge, bacc.cAccount, true, false)
			if err != nil {
				logger.Error("setting local bridge info is failed", "err", err)
				bm.DeleteBridgeInfo(cBridgeAddr)
				break
			}
			cBridgeInfo, _ = bm.GetBridgeInfo(cBridgeAddr)
		}

		if !pOk {
			err = bm.SetBridgeInfo(pBridgeAddr, pBridge, cBridgeAddr, cBridgeInfo.bridge, bacc.pAccount, false, false)
			if err != nil {
				logger.Error("setting remote bridge info is failed", "err", err)
				bm.DeleteBridgeInfo(pBridgeAddr)
				break
			}
			pBridgeInfo, _ = bm.GetBridgeInfo(pBridgeAddr)
		}

		// Subscribe bridge events
		if journal.Subscribed {
			bm.UnsubscribeEvent(cBridgeAddr)
			bm.UnsubscribeEvent(pBridgeAddr)

			if !cBridgeInfo.subscribed {
				logger.Info("automatic local bridge subscription", "info", cBridgeInfo, "address", cBridgeInfo.address.String())
				if err := bm.subscribeEvent(cBridgeAddr, cBridgeInfo.bridge); err != nil {
					logger.Error("local bridge subscription is failed", "err", err)
					break
				}
			}
			if !pBridgeInfo.subscribed {
				logger.Info("automatic remote bridge subscription", "info", pBridgeInfo, "address", pBridgeInfo.address.String())
				if err := bm.subscribeEvent(pBridgeAddr, pBridgeInfo.bridge); err != nil {
					logger.Error("remote bridge subscription is failed", "err", err)
					bm.DeleteBridgeInfo(pBridgeAddr)
					break
				}
			}
			recovery := bm.recoveries[cBridgeAddr]
			if recovery == nil {
				bm.AddRecovery(cBridgeAddr, pBridgeAddr)
			}
		}

		counter++
	}

	if len(bm.journal.cache) == counter {
		logger.Info("succeeded to restore bridges", "pairs", counter)
		return nil
	}
	return ErrBridgeRestore
}

// SetJournal inserts or updates journal for a given addresses pair.
func (bm *BridgeManager) SetJournal(bridgeAlias string, localAddress, remoteAddress common.Address) error {
	return bm.journal.insert(bridgeAlias, localAddress, remoteAddress)
}

// AddRecovery starts value transfer recovery for a given addresses pair.
func (bm *BridgeManager) AddRecovery(localAddress, remoteAddress common.Address) error {
	if !bm.subBridge.config.VTRecovery {
		logger.Info("value transfer recovery is disabled")
		return nil
	}

	// Check if bridge information is exist.
	localBridgeInfo, ok := bm.GetBridgeInfo(localAddress)
	if !ok {
		return ErrNoBridgeInfo
	}
	remoteBridgeInfo, ok := bm.GetBridgeInfo(remoteAddress)
	if !ok {
		return ErrNoBridgeInfo
	}

	// Create and start value transfer recovery.
	recovery := NewValueTransferRecovery(bm.subBridge.config, localBridgeInfo, remoteBridgeInfo)
	recovery.Start()
	bm.recoveries[localAddress] = recovery // suppose local/remote is always a pair.
	return nil
}

// DeleteRecovery deletes the journal and stop the value transfer recovery for a given address pair.
func (bm *BridgeManager) DeleteRecovery(localAddress, remoteAddress common.Address) error {
	// Stop the recovery.
	recovery, ok := bm.recoveries[localAddress]
	if !ok {
		return ErrNoRecovery
	}
	recovery.Stop()
	delete(bm.recoveries, localAddress)

	return nil
}

// stopAllRecoveries stops the internal value transfer recoveries.
func (bm *BridgeManager) stopAllRecoveries() {
	for _, recovery := range bm.recoveries {
		recovery.Stop()
	}
	bm.recoveries = make(map[common.Address]*valueTransferRecovery)
}

func (bm *BridgeManager) RegisterOperator(bridgeAddr, operatorAddr common.Address) (common.Hash, error) {
	bi, exist := bm.GetBridgeInfo(bridgeAddr)

	if !exist {
		return common.Hash{}, ErrNoBridgeInfo
	}

	bi.account.Lock()
	defer bi.account.UnLock()
	tx, err := bi.bridge.RegisterOperator(bi.account.GenerateTransactOpts(), operatorAddr)
	if err != nil {
		return common.Hash{}, err
	}
	bi.account.IncNonce()

	return tx.Hash(), nil
}

func (bm *BridgeManager) GetOperators(bridgeAddr common.Address) ([]common.Address, error) {
	bi, exist := bm.GetBridgeInfo(bridgeAddr)

	if !exist {
		return nil, ErrNoBridgeInfo
	}

	return bi.bridge.GetOperatorList(nil)
}

func (bm *BridgeManager) SetValueTransferOperatorThreshold(bridgeAddr common.Address, threshold uint8) (common.Hash, error) {
	bi, exist := bm.GetBridgeInfo(bridgeAddr)

	if !exist {
		return common.Hash{}, ErrNoBridgeInfo
	}

	bi.account.Lock()
	defer bi.account.UnLock()
	tx, err := bi.bridge.SetOperatorThreshold(bi.account.GenerateTransactOpts(), voteTypeValueTransfer, threshold)
	if err != nil {
		return common.Hash{}, err
	}
	bi.account.IncNonce()

	return tx.Hash(), nil
}

func (bm *BridgeManager) GetValueTransferOperatorThreshold(bridgeAddr common.Address) (uint8, error) {
	bi, exist := bm.GetBridgeInfo(bridgeAddr)

	if !exist {
		return 0, ErrNoBridgeInfo
	}

	threshold, err := bi.bridge.OperatorThresholds(nil, voteTypeValueTransfer)
	if err != nil {
		return 0, err
	}

	return threshold, nil
}

// Deploy Bridge SmartContract on same node or remote node
func (bm *BridgeManager) DeployBridge(auth *bind.TransactOpts, backend bind.ContractBackend, local bool) (*bridgecontract.Bridge, common.Address, error) {
	var acc *accountInfo
	var modeMintBurn bool

	if local {
		acc = bm.subBridge.bridgeAccounts.cAccount
		modeMintBurn = true
	} else {
		acc = bm.subBridge.bridgeAccounts.pAccount
		modeMintBurn = false
	}

	addr, bridge, err := bm.deployBridge(acc, auth, backend, modeMintBurn)
	if err != nil {
		return nil, common.Address{}, err
	}

	return bridge, addr, err
}

// DeployBridge handles actual smart contract deployment.
// To create contract, the chain ID, nonce, account key, private key, contract binding and gas price are used.
// The deployed contract address, transaction are returned. An error is also returned if any.
func (bm *BridgeManager) deployBridge(acc *accountInfo, auth *bind.TransactOpts, backend bind.ContractBackend, modeMintBurn bool) (common.Address, *bridgecontract.Bridge, error) {
	acc.Lock()
	addr, tx, contract, err := bridgecontract.DeployBridge(auth, backend, modeMintBurn)
	if err != nil {
		logger.Error("Failed to deploy contract.", "err", err)
		acc.UnLock()
		return common.Address{}, nil, err
	}
	acc.IncNonce()
	acc.UnLock()

	logger.Info("Bridge is deploying...", "addr", addr, "txHash", tx.Hash().String())

	back, ok := backend.(bind.DeployBackend)
	if !ok {
		logger.Warn("DeployBacked type assertion is failed. Skip WaitDeployed.")
		return addr, contract, nil
	}

	timeoutContext, cancelTimeout := context.WithTimeout(context.Background(), 60*time.Second)
	defer cancelTimeout()

	addr, err = bind.WaitDeployed(timeoutContext, back, tx)
	if err != nil {
		logger.Error("Failed to WaitDeployed.", "err", err, "txHash", tx.Hash().String())
		return common.Address{}, nil, err
	}
	logger.Info("Bridge is deployed.", "addr", addr, "txHash", tx.Hash().String())
	return addr, contract, nil
}

// SubscribeEvent registers a subscription of BridgeERC20Received and BridgeTokenWithdrawn
func (bm *BridgeManager) SubscribeEvent(addr common.Address) error {
	bridgeInfo, ok := bm.GetBridgeInfo(addr)
	if !ok {
		return ErrNoBridgeInfo
	}
	if bridgeInfo.subscribed {
		return ErrAlreadySubscribed
	}
	err := bm.subscribeEvent(addr, bridgeInfo.bridge)
	if err != nil {
		return err
	}

	return nil
}

// resetAllSubscribedEvents resets watch logs and recreates a goroutine loop to handle event messages.
func (bm *BridgeManager) ResetAllSubscribedEvents() error {
	logger.Info("ResetAllSubscribedEvents is called.")

	bm.journal.cacheMu.RLock()
	defer func() {
		bm.journal.cacheMu.RUnlock()
	}()
	for _, journal := range bm.journal.cache {
		if journal.Subscribed {
			bm.UnsubscribeEvent(journal.ChildAddress)
			bm.UnsubscribeEvent(journal.ParentAddress)

			bridgeInfo, ok := bm.GetBridgeInfo(journal.ChildAddress)
			if !ok {
				logger.Error("ResetAllSubscribedEvents failed to GetBridgeInfo", "localBridge", journal.ChildAddress.String())
				return ErrNoBridgeInfo
			}
			err := bm.subscribeEvent(journal.ChildAddress, bridgeInfo.bridge)
			if err != nil {
				return err
			}

			bridgeInfo, ok = bm.GetBridgeInfo(journal.ParentAddress)
			if !ok {
				logger.Error("ResetAllSubscribedEvents failed to GetBridgeInfo", "remoteBridge", journal.ParentAddress.String())
				bm.UnsubscribeEvent(journal.ChildAddress)
				return ErrNoBridgeInfo
			}
			err = bm.subscribeEvent(journal.ParentAddress, bridgeInfo.bridge)
			if err != nil {
				return err
			}
		}
	}
	return nil
}

// SubscribeEvent sets watch logs and creates a goroutine loop to handle event messages.
func (bm *BridgeManager) subscribeEvent(addr common.Address, bridge *bridgecontract.Bridge) error {
	bm.tokenEventMu.Lock()
	defer bm.tokenEventMu.Unlock()

	chanReqVT := make(chan *bridgecontract.BridgeRequestValueTransfer, TokenEventChanSize)
	chanReqVTencoded := make(chan *bridgecontract.BridgeRequestValueTransferEncoded, TokenEventChanSize)
	chanHandleVT := make(chan *bridgecontract.BridgeHandleValueTransfer, TokenEventChanSize)

	vtEv, err := bridge.WatchRequestValueTransfer(nil, chanReqVT, nil, nil, nil)
	if err != nil {
		logger.Error("Failed to watch RequestValueTransfer event", "err", err)
		return err
	}
	bm.receivedEvents[addr] = append(bm.receivedEvents[addr], vtEv)

	vtEncodedev, err := bridge.WatchRequestValueTransferEncoded(nil, chanReqVTencoded, nil, nil, nil)
	if err != nil {
		logger.Error("Failed to watch RequestValueTransferEncoded event", "err", err)
		return err
	}
	bm.receivedEvents[addr] = append(bm.receivedEvents[addr], vtEncodedev)

	withdrawnSub, err := bridge.WatchHandleValueTransfer(nil, chanHandleVT, nil, nil, nil)
	if err != nil {
		logger.Error("Failed to watch HandleValueTransfer event", "err", err)
		vtEv.Unsubscribe()
		vtEncodedev.Unsubscribe()
		delete(bm.receivedEvents, addr)
		return err
	}
	bm.withdrawEvents[addr] = withdrawnSub

	bridgeInfo, ok := bm.GetBridgeInfo(addr)
	if !ok {
		vtEv.Unsubscribe()
		vtEncodedev.Unsubscribe()
		withdrawnSub.Unsubscribe()
		delete(bm.receivedEvents, addr)
		delete(bm.withdrawEvents, addr)
		return ErrNoBridgeInfo
	}
	bridgeInfo.subscribed = true

	go bm.loop(addr, chanReqVT, chanReqVTencoded, chanHandleVT, vtEv, vtEncodedev, withdrawnSub)

	return nil
}

// UnsubscribeEvent cancels the contract's watch logs and initializes the status.
func (bm *BridgeManager) UnsubscribeEvent(addr common.Address) {
	bm.tokenEventMu.Lock()
	defer bm.tokenEventMu.Unlock()

	receivedSub := bm.receivedEvents[addr]
	for _, sub := range receivedSub {
		sub.Unsubscribe()
	}
	delete(bm.receivedEvents, addr)

	withdrawSub := bm.withdrawEvents[addr]
	if withdrawSub != nil {
		withdrawSub.Unsubscribe()
		delete(bm.withdrawEvents, addr)
	}

	bridgeInfo, ok := bm.GetBridgeInfo(addr)
	if ok {
		bridgeInfo.subscribed = false
	}
}

// Loop handles subscribed event messages.
func (bm *BridgeManager) loop(
	addr common.Address,
	chanReqVT <-chan *bridgecontract.BridgeRequestValueTransfer,
	chanReqVTencoded <-chan *bridgecontract.BridgeRequestValueTransferEncoded,
	chanHandleVT <-chan *bridgecontract.BridgeHandleValueTransfer,
	reqVTevSub, reqVTencodedEvSub event.Subscription,
	handleEventSub event.Subscription,
) {
	defer reqVTevSub.Unsubscribe()
	defer reqVTencodedEvSub.Unsubscribe()
	defer handleEventSub.Unsubscribe()

	bi, ok := bm.GetBridgeInfo(addr)
	if !ok {
		logger.Error("bridge information is missing")
		return
	}

	// TODO-Klaytn change goroutine logic for performance
	for {
		select {
		case <-bi.closed:
			return
		case ev := <-chanReqVT:
			bm.reqVTevFeeder.Send(RequestValueTransferEvent{ev})
		case ev := <-chanReqVTencoded:
			bm.reqVTevEncodedFeeder.Send(RequestValueTransferEncodedEvent{ev})
		case ev := <-chanHandleVT:
			bm.handleEventFeeder.Send(&HandleValueTransferEvent{ev})
		case err := <-reqVTevSub.Err():
			logger.Info("Contract Event Loop Running Stop by receivedSub.Err()", "err", err)
			return
		case err := <-reqVTencodedEvSub.Err():
			logger.Info("Contract Event Loop Running Stop by receivedSub.Err()", "err", err)
			return
		case err := <-handleEventSub.Err():
			logger.Info("Contract Event Loop Running Stop by withdrawSub.Err()", "err", err)
			return
		}
	}
}

// Stop closes a subscribed event scope of the bridge manager.
func (bm *BridgeManager) Stop() {
<<<<<<< HEAD
	bm.bridgesMu.RLock()
	defer bm.bridgesMu.RUnlock()
=======
	bm.mu.Lock()
	defer bm.mu.Unlock()
>>>>>>> 8942df24

	for addr, bi := range bm.bridges {
		close(bi.closed)
		delete(bm.bridges, addr)
	}

	bm.scope.Close()
}

// SetERC20Fee set the ERC20 transfer fee on the bridge contract.
func (bm *BridgeManager) SetERC20Fee(bridgeAddr, tokenAddr common.Address, fee *big.Int) (common.Hash, error) {
	bi, ok := bm.GetBridgeInfo(bridgeAddr)
	if !ok {
		return common.Hash{}, ErrNoBridgeInfo
	}

	auth := bi.account
	auth.Lock()
	defer auth.UnLock()

	rn, err := bi.bridge.ConfigurationNonce(nil)
	if err != nil {
		return common.Hash{}, err
	}

	tx, err := bi.bridge.SetERC20Fee(auth.GenerateTransactOpts(), tokenAddr, fee, rn)
	if err != nil {
		return common.Hash{}, err
	}

	auth.IncNonce()

	return tx.Hash(), nil
}

// SetKLAYFee set the KLAY transfer fee on the bridge contract.
func (bm *BridgeManager) SetKLAYFee(bridgeAddr common.Address, fee *big.Int) (common.Hash, error) {
	bi, ok := bm.GetBridgeInfo(bridgeAddr)
	if !ok {
		return common.Hash{}, ErrNoBridgeInfo
	}

	auth := bi.account
	auth.Lock()
	defer auth.UnLock()

	rn, err := bi.bridge.ConfigurationNonce(nil)
	if err != nil {
		return common.Hash{}, err
	}

	tx, err := bi.bridge.SetKLAYFee(auth.GenerateTransactOpts(), fee, rn)
	if err != nil {
		return common.Hash{}, err
	}

	auth.IncNonce()

	return tx.Hash(), nil
}

// SetFeeReceiver set the fee receiver which can get the fee of value transfer request.
func (bm *BridgeManager) SetFeeReceiver(bridgeAddr, receiver common.Address) (common.Hash, error) {
	bi, ok := bm.GetBridgeInfo(bridgeAddr)
	if !ok {
		return common.Hash{}, ErrNoBridgeInfo
	}

	auth := bi.account
	auth.Lock()
	defer auth.UnLock()

	tx, err := bi.bridge.SetFeeReceiver(auth.GenerateTransactOpts(), receiver)
	if err != nil {
		return common.Hash{}, err
	}

	auth.IncNonce()

	return tx.Hash(), nil
}

// GetERC20Fee returns the ERC20 transfer fee on the bridge contract.
func (bm *BridgeManager) GetERC20Fee(bridgeAddr, tokenAddr common.Address) (*big.Int, error) {
	bi, ok := bm.GetBridgeInfo(bridgeAddr)
	if !ok {
		return nil, ErrNoBridgeInfo
	}

	return bi.bridge.FeeOfERC20(nil, tokenAddr)
}

// GetKLAYFee returns the KLAY transfer fee on the bridge contract.
func (bm *BridgeManager) GetKLAYFee(bridgeAddr common.Address) (*big.Int, error) {
	bi, ok := bm.GetBridgeInfo(bridgeAddr)
	if !ok {
		return nil, ErrNoBridgeInfo
	}

	return bi.bridge.FeeOfKLAY(nil)
}

// GetFeeReceiver returns the receiver which can get fee of value transfer request.
func (bm *BridgeManager) GetFeeReceiver(bridgeAddr common.Address) (common.Address, error) {
	bi, ok := bm.GetBridgeInfo(bridgeAddr)
	if !ok {
		return common.Address{}, ErrNoBridgeInfo
	}

	return bi.bridge.FeeReceiver(nil)
}

// IsInParentAddrs returns true if the bridgeAddr is in the list of parent bridge addresses and returns false if not.
func (bm *BridgeManager) IsInParentAddrs(bridgeAddr common.Address) bool {
	bm.journal.cacheMu.RLock()
	defer bm.journal.cacheMu.RUnlock()

	for _, journal := range bm.journal.cache {
		if journal.ParentAddress == bridgeAddr {
			return true
		}
	}
	return false
}

// IsInChildAddrs returns true if the bridgeAddr is in the list of child bridge addresses and returns false if not.
func (bm *BridgeManager) IsInChildAddrs(bridgeAddr common.Address) bool {
	bm.journal.cacheMu.RLock()
	defer bm.journal.cacheMu.RUnlock()

	for _, journal := range bm.journal.cache {
		if journal.ChildAddress == bridgeAddr {
			return true
		}
	}
	return false
}<|MERGE_RESOLUTION|>--- conflicted
+++ resolved
@@ -1126,13 +1126,8 @@
 
 // Stop closes a subscribed event scope of the bridge manager.
 func (bm *BridgeManager) Stop() {
-<<<<<<< HEAD
-	bm.bridgesMu.RLock()
-	defer bm.bridgesMu.RUnlock()
-=======
-	bm.mu.Lock()
-	defer bm.mu.Unlock()
->>>>>>> 8942df24
+	bm.bridgesMu.Lock()
+	defer bm.bridgesMu.Unlock()
 
 	for addr, bi := range bm.bridges {
 		close(bi.closed)
