// Modifications Copyright 2018 The klaytn Authors
// Copyright 2015 The go-ethereum Authors
// This file is part of the go-ethereum library.
//
// The go-ethereum library is free software: you can redistribute it and/or modify
// it under the terms of the GNU Lesser General Public License as published by
// the Free Software Foundation, either version 3 of the License, or
// (at your option) any later version.
//
// The go-ethereum library is distributed in the hope that it will be useful,
// but WITHOUT ANY WARRANTY; without even the implied warranty of
// MERCHANTABILITY or FITNESS FOR A PARTICULAR PURPOSE. See the
// GNU Lesser General Public License for more details.
//
// You should have received a copy of the GNU Lesser General Public License
// along with the go-ethereum library. If not, see <http://www.gnu.org/licenses/>.
//
// This file is derived from params/protocol_params.go (2018/06/04).
// Modified and improved for the klaytn development.

package params

import (
	"fmt"
	"math/big"
	"time"
)

var TargetGasLimit = GenesisGasLimit // The artificial target

const (
	// Fee schedule parameters

	CallValueTransferGas  uint64 = 9000  // Paid for CALL when the value transfer is non-zero.                  // G_callvalue
	CallNewAccountGas     uint64 = 25000 // Paid for CALL when the destination address didn't exist prior.      // G_newaccount
	TxGas                 uint64 = 21000 // Per transaction not creating a contract. NOTE: Not payable on data of calls between transactions. // G_transaction
	TxGasContractCreation uint64 = 53000 // Per transaction that creates a contract. NOTE: Not payable on data of calls between transactions. // G_transaction + G_create
	TxDataZeroGas         uint64 = 4     // Per byte of data attached to a transaction that equals zero. NOTE: Not payable on data of calls between transactions. // G_txdatazero
	QuadCoeffDiv          uint64 = 512   // Divisor for the quadratic particle of the memory cost equation.
	SstoreSetGas          uint64 = 20000 // Once per SLOAD operation.                                           // G_sset
	LogDataGas            uint64 = 8     // Per byte in a LOG* operation's data.                                // G_logdata
	CallStipend           uint64 = 2300  // Free gas given at beginning of call.                                // G_callstipend
	Sha3Gas               uint64 = 30    // Once per SHA3 operation.                                                 // G_sha3
	Sha3WordGas           uint64 = 6     // Once per word of the SHA3 operation's data.                              // G_sha3word
	SstoreResetGas        uint64 = 5000  // Once per SSTORE operation if the zeroness changes from zero.             // G_sreset
	SstoreClearGas        uint64 = 5000  // Once per SSTORE operation if the zeroness doesn't change.                // G_sreset
	SstoreRefundGas       uint64 = 15000 // Once per SSTORE operation if the zeroness changes to zero.               // R_sclear

	// gasSStoreEIP2200
	SstoreSentryGasEIP2200            uint64 = 2300  // Minimum gas required to be present for an SSTORE call, not consumed
	SstoreSetGasEIP2200               uint64 = 20000 // Once per SSTORE operation from clean zero to non-zero
	SstoreResetGasEIP2200             uint64 = 5000  // Once per SSTORE operation from clean non-zero to something else
	SstoreClearsScheduleRefundEIP2200 uint64 = 15000 // Once per SSTORE operation for clearing an originally existing storage slot

	JumpdestGas           uint64 = 1     // Once per JUMPDEST operation.
	CreateDataGas         uint64 = 200   // Paid per byte for a CREATE operation to succeed in placing code into state. // G_codedeposit
	ExpGas                uint64 = 10    // Once per EXP instruction
	LogGas                uint64 = 375   // Per LOG* operation.                                                          // G_log
	CopyGas               uint64 = 3     // Partial payment for COPY operations, multiplied by words copied, rounded up. // G_copy
	CreateGas             uint64 = 32000 // Once per CREATE operation & contract-creation transaction.               // G_create
	Create2Gas            uint64 = 32000 // Once per CREATE2 operation
	SelfdestructRefundGas uint64 = 24000 // Refunded following a selfdestruct operation.                                  // R_selfdestruct
	MemoryGas             uint64 = 3     // Times the address of the (highest referenced byte in memory + 1). NOTE: referencing happens on read, write and in instructions such as RETURN and CALL. // G_memory
	LogTopicGas           uint64 = 375   // Multiplied by the * of the LOG*, per LOG transaction. e.g. LOG0 incurs 0 * c_txLogTopicGas, LOG4 incurs 4 * c_txLogTopicGas.   // G_logtopic
	TxDataNonZeroGas      uint64 = 68    // Per byte of data attached to a transaction that is not equal to zero. NOTE: Not payable on data of calls between transactions. // G_txdatanonzero

	CallGas         uint64 = 700  // Static portion of gas for CALL-derivates after EIP 150 (Tangerine)
	ExtcodeSizeGas  uint64 = 700  // Cost of EXTCODESIZE after EIP 150 (Tangerine)
	SelfdestructGas uint64 = 5000 // Cost of SELFDESTRUCT post EIP 150 (Tangerine)

	// Istanbul version of BalanceGas, SloadGas, ExtcodeHash is added.
	BalanceGasEIP150             uint64 = 400 // Cost of BALANCE     before EIP 1884
	BalanceGasEIP1884            uint64 = 700 // Cost of BALANCE     after  EIP 1884 (part of Istanbul)
	SloadGasEIP150               uint64 = 200 // Cost of SLOAD       before EIP 1884
	SloadGasEIP1884              uint64 = 800 // Cost of SLOAD       after  EIP 1884 (part of Istanbul)
	SloadGasEIP2200              uint64 = 800 // Cost of SLOAD       after  EIP 2200 (part of Istanbul)
	ExtcodeHashGasConstantinople uint64 = 400 // Cost of EXTCODEHASH before EIP 1884
	ExtcodeHashGasEIP1884        uint64 = 700 // Cost of EXTCODEHASH after  EIP 1884 (part in Istanbul)

	// EXP has a dynamic portion depending on the size of the exponent
	// was set to 10 in Frontier, was raised to 50 during Eip158 (Spurious Dragon)
	ExpByte uint64 = 50

	// Extcodecopy has a dynamic AND a static cost. This represents only the
	// static portion of the gas. It was changed during EIP 150 (Tangerine)
	ExtcodeCopyBase uint64 = 700

	// CreateBySelfdestructGas is used when the refunded account is one that does
	// not exist. This logic is similar to call.
	// Introduced in Tangerine Whistle (Eip 150)
	CreateBySelfdestructGas uint64 = 25000

	// Fee for Service Chain
	// TODO-Klaytn-ServiceChain The following parameters should be fixed.
	// TODO-Klaytn-Governance The following parameters should be able to be modified by governance.
	TxChainDataAnchoringGas uint64 = 21000 // Per transaction anchoring chain data. NOTE: Not payable on data of calls between transactions. // G_transactionchaindataanchoring
	ChainDataAnchoringGas   uint64 = 100   // Per byte of anchoring chain data NOTE: Not payable on data of calls between transactions. // G_chaindataanchoring

	// Precompiled contract gas prices

	EcrecoverGas        uint64 = 3000 // Elliptic curve sender recovery gas price
	Sha256BaseGas       uint64 = 60   // Base price for a SHA256 operation
	Sha256PerWordGas    uint64 = 12   // Per-word price for a SHA256 operation
	Ripemd160BaseGas    uint64 = 600  // Base price for a RIPEMD160 operation
	Ripemd160PerWordGas uint64 = 120  // Per-word price for a RIPEMD160 operation
	IdentityBaseGas     uint64 = 15   // Base price for a data copy operation
	IdentityPerWordGas  uint64 = 3    // Per-work price for a data copy operation
	ModExpQuadCoeffDiv  uint64 = 20   // Divisor for the quadratic particle of the big int modular exponentiation

	Bn256AddGasConstantinople             uint64 = 500    // Gas needed for an elliptic curve addition
	Bn256AddGasIstanbul                   uint64 = 150    // Istanbul version of gas needed for an elliptic curve addition
	Bn256ScalarMulGasConstantinople       uint64 = 40000  // Gas needed for an elliptic curve scalar multiplication
	Bn256ScalarMulGasIstanbul             uint64 = 6000   // Istanbul version of gas needed for an elliptic curve scalar multiplication
	Bn256PairingBaseGasConstantinople     uint64 = 100000 // Base price for an elliptic curve pairing check
	Bn256PairingBaseGasIstanbul           uint64 = 45000  // Istanbul version of base price for an elliptic curve pairing check
	Bn256PairingPerPointGasConstantinople uint64 = 80000  // Per-point price for an elliptic curve pairing check
	Bn256PairingPerPointGasIstanbul       uint64 = 34000  // Istanbul version of per-point price for an elliptic curve pairing check
	VMLogBaseGas                          uint64 = 100    // Base price for a VMLOG operation
	VMLogPerByteGas                       uint64 = 20     // Per-byte price for a VMLOG operation
	FeePayerGas                           uint64 = 300    // Gas needed for calculating the fee payer of the transaction in a smart contract.
	ValidateSenderGas                     uint64 = 5000   // Gas needed for validating the signature of a message.

	GasLimitBoundDivisor uint64 = 1024    // The bound divisor of the gas limit, used in update calculations.
	MinGasLimit          uint64 = 5000    // Minimum the gas limit may ever be.
	GenesisGasLimit      uint64 = 4712388 // Gas limit of the Genesis block.

	MaximumExtraDataSize uint64 = 32 // Maximum size extra data may be after Genesis.

	EpochDuration   uint64 = 30000 // Duration between proof-of-work epochs.
	CallCreateDepth uint64 = 1024  // Maximum depth of call/create stack.
	StackLimit      uint64 = 1024  // Maximum size of VM stack allowed.

	MaxCodeSize = 24576 // Maximum bytecode to permit for a contract

	// istanbul BFT
	BFTMaximumExtraDataSize uint64 = 65 // Maximum size extra data may be after Genesis.

	// AccountKey
	// TODO-Klaytn: Need to fix below values.
	TxAccountCreationGasDefault uint64 = 0
	TxValidationGasDefault      uint64 = 0
	TxAccountCreationGasPerKey  uint64 = 20000 // WARNING: With integer overflow in mind before changing this value.
	TxValidationGasPerKey       uint64 = 15000 // WARNING: With integer overflow in mind before changing this value.

	// Fee for new tx types
	// TODO-Klaytn: Need to fix values
	TxGasAccountCreation       uint64 = 21000
	TxGasAccountUpdate         uint64 = 21000
	TxGasFeeDelegated          uint64 = 10000
	TxGasFeeDelegatedWithRatio uint64 = 15000
	TxGasCancel                uint64 = 21000

	// Network Id
	UnusedNetworkId              uint64 = 0
	AspenNetworkId               uint64 = 1000
	BaobabNetworkId              uint64 = 1001
	CypressNetworkId             uint64 = 8217
	ServiceChainDefaultNetworkId uint64 = 3000

	TxGasValueTransfer     uint64 = 21000
	TxGasContractExecution uint64 = 21000

	TxDataGas uint64 = 100

	TxAccessListAddressGas    uint64 = 2400 // Per address specified in EIP 2930 access list
	TxAccessListStorageKeyGas uint64 = 1900 // Per storage key specified in EIP 2930 access list

<<<<<<< HEAD
	// BaseFee exists for supporting Ethereum compatible data structure.
=======
	// ZeroBaseFee exists for supporting Ethereum compatible data structure.
>>>>>>> 798bac00
	ZeroBaseFee uint64 = 0
)

const (
	DefaultBlockGenerationInterval    = int64(1) // unit: seconds
	DefaultBlockGenerationTimeLimit   = 250 * time.Millisecond
	DefaultOpcodeComputationCostLimit = uint64(100000000)
)

var (
	TxGasHumanReadable uint64 = 4000000000 // NOTE: HumanReadable related functions are inactivated now

	// TODO-Klaytn Change the variables used in GXhash to more appropriate values for Klaytn Network
	BlockScoreBoundDivisor = big.NewInt(2048)   // The bound divisor of the blockscore, used in the update calculations.
	GenesisBlockScore      = big.NewInt(131072) // BlockScore of the Genesis block.
	MinimumBlockScore      = big.NewInt(131072) // The minimum that the blockscore may ever be.
	DurationLimit          = big.NewInt(13)     // The decision boundary on the blocktime duration used to determine whether blockscore should go up or not.
)

// Parameters for execution time limit
// These parameters will be re-assigned by init options
var (
	// Execution time limit for all txs in a block
	BlockGenerationTimeLimit = DefaultBlockGenerationTimeLimit

	// TODO-Klaytn-Governance Change the following variables to governance items which requires consensus of CCN
	// Block generation interval in seconds. It should be equal or larger than 1
	BlockGenerationInterval = DefaultBlockGenerationInterval
	// Computation cost limit for a tx. For now, it is approximately 100 ms
	OpcodeComputationCostLimit = DefaultOpcodeComputationCostLimit
)

// istanbul BFT
func GetMaximumExtraDataSize() uint64 {
	return BFTMaximumExtraDataSize
}

// CodeFormat is the version of the interpreter that smart contract uses
type CodeFormat uint8

// Supporting CodeFormat
// CodeFormatLast should be equal or less than 16 because only the last 4 bits of CodeFormat are used for CodeInfo.
const (
	CodeFormatEVM CodeFormat = iota
	CodeFormatLast
)

func (t CodeFormat) Validate() bool {
	if t < CodeFormatLast {
		return true
	}
	return false
}

func (t CodeFormat) String() string {
	switch t {
	case CodeFormatEVM:
		return "CodeFormatEVM"
	}

	return "UndefinedCodeFormat"
}

// VmVersion contains the information of the contract deployment time (ex. 0x0(constantinople), 0x1(istanbul,...))
type VmVersion uint8

// Supporting VmVersion
const (
	VmVersion0 VmVersion = iota // Deployed at Constantinople
	VmVersion1                  // Deployed at Istanbul, ...(later HFs would be added)
)

func (t VmVersion) String() string {
	return "VmVersion" + string(t)
}

// CodeInfo consists of 8 bits, and has information of the contract code.
// Originally, codeInfo only contains codeFormat information(interpreter version), but now it is divided into two parts.
// First four bit contains the deployment time (ex. 0x00(constantinople), 0x10(istanbul,...)), so it is called vmVersion.
// Last four bit contains the interpreter version (ex. 0x00(EVM), 0x01(EWASM)), so it is called codeFormat.
type CodeInfo uint8

const (
	// codeFormatBitMask filters only the codeFormat. It means the interpreter version used by the contract.
	// Mask result 1. [x x x x 0 0 0 1]. The contract uses EVM interpreter.
	codeFormatBitMask = 0b00001111

	// vmVersionBitMask filters only the vmVersion. It means deployment time of the contract.
	// Mask result 1. [0 0 0 0 x x x x]. The contract is deployed at constantinople
	// Mask result 2. [0 0 0 1 x x x x]. The contract is deployed after istanbulHF
	vmVersionBitMask = 0b11110000
)

func NewCodeInfo(codeFormat CodeFormat, vmVersion VmVersion) CodeInfo {
	return CodeInfo(codeFormat&codeFormatBitMask) | CodeInfo(vmVersion)<<4
}

func NewCodeInfoWithRules(codeFormat CodeFormat, r Rules) CodeInfo {
	var vmVersion VmVersion
	switch {
	// If new HF is added, please add new case below
	// case r.IsNextHF:          // If this HF is backward compatible with vmVersion1.
	case r.IsLondon:
		fallthrough
	case r.IsIstanbul:
		vmVersion = VmVersion1
	default:
		vmVersion = VmVersion0
	}
	return NewCodeInfo(codeFormat, vmVersion)
}

func (t CodeInfo) GetCodeFormat() CodeFormat {
	return CodeFormat(t & codeFormatBitMask)
}

func (t CodeInfo) GetVmVersion() VmVersion {
	return VmVersion(t & vmVersionBitMask >> 4)
}

func (t CodeInfo) String() string {
	return fmt.Sprintf("[%s, %s]", t.GetCodeFormat().String(), t.GetVmVersion().String())
}<|MERGE_RESOLUTION|>--- conflicted
+++ resolved
@@ -165,11 +165,7 @@
 	TxAccessListAddressGas    uint64 = 2400 // Per address specified in EIP 2930 access list
 	TxAccessListStorageKeyGas uint64 = 1900 // Per storage key specified in EIP 2930 access list
 
-<<<<<<< HEAD
-	// BaseFee exists for supporting Ethereum compatible data structure.
-=======
 	// ZeroBaseFee exists for supporting Ethereum compatible data structure.
->>>>>>> 798bac00
 	ZeroBaseFee uint64 = 0
 )
 
