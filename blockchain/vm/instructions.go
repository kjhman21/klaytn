--- conflicted
+++ resolved
@@ -891,24 +891,6 @@
 	return nil, errStopToken
 }
 
-<<<<<<< HEAD
-=======
-func opSelfdestruct(pc *uint64, evm *EVM, scope *ScopeContext) ([]byte, error) {
-	// TODO-klaytn: call frame tracing https://github.com/ethereum/go-ethereum/pull/23087
-	// beneficiary := scope.Stack.pop()
-	balance := evm.StateDB.GetBalance(scope.Contract.Address())
-	evm.StateDB.AddBalance(common.BigToAddress(scope.Stack.pop()), balance)
-	evm.StateDB.SelfDestruct(scope.Contract.Address())
-
-	// if evm.interpreter.cfg.Debug {
-	// 	evm.interpreter.cfg.Tracer.CaptureEnter(SELFDESTRUCT, scope.Contract.Address(), common.BigToAddress(beneficiary), []byte{}, 0, balance)
-	// 	evm.interpreter.cfg.Tracer.CaptureExit([]byte{}, 0, nil)
-	// }
-
-	return nil, errStopToken
-}
-
->>>>>>> ff04efd0
 // opPush1 is a specialized version of pushN
 func opPush1(pc *uint64, evm *EVM, scope *ScopeContext) ([]byte, error) {
 	var (
@@ -936,7 +918,7 @@
 		tracer.CaptureEnter(SELFDESTRUCT, scope.Contract.Address(), common.BigToAddress(beneficiary), []byte{}, 0, balance)
 		tracer.CaptureExit([]byte{}, 0, nil)
 	}
-	return nil, nil
+	return nil, errStopToken
 }
 
 func opSelfdestruct6780(pc *uint64, evm *EVM, scope *ScopeContext) ([]byte, error) {
@@ -948,22 +930,11 @@
 	evm.StateDB.SubBalance(scope.Contract.Address(), balance)
 	evm.StateDB.AddBalance(common.BigToAddress(beneficiary), balance)
 	evm.StateDB.SelfDestruct6780(scope.Contract.Address())
-<<<<<<< HEAD
 	if tracer := evm.Config.Tracer; tracer != nil {
 		tracer.CaptureEnter(SELFDESTRUCT, scope.Contract.Address(), common.BigToAddress(beneficiary), []byte{}, 0, balance)
 		tracer.CaptureExit([]byte{}, 0, nil)
 	}
-	return nil, nil
-=======
-
-	// TODO-klaytn: call frame tracing https://github.com/ethereum/go-ethereum/pull/23087
-	// if tracer := interpreter.evm.Config.Tracer; tracer != nil {
-	// 	tracer.CaptureEnter(SELFDESTRUCT, scope.Contract.Address(), common.BigToAddress(beneficiary), []byte{}, 0, balance)
-	// 	tracer.CaptureExit([]byte{}, 0, nil)
-	// }
-
 	return nil, errStopToken
->>>>>>> ff04efd0
 }
 
 // following functions are used by the instruction jump  table
