--- conflicted
+++ resolved
@@ -1476,16 +1476,6 @@
 	}
 }
 
-<<<<<<< HEAD
-func TestChainConfig_UpdateAfterVotes(t *testing.T) {
-	type vote struct {
-		key   string
-		value interface{}
-	}
-	type testcase struct {
-		voting   vote
-		expected vote
-=======
 func TestGovernance_ReaderEngine(t *testing.T) {
 	// Test that ReaderEngine (Params(), ParamsAt(), UpdateParams()) works.
 	type vote = map[string]interface{}
@@ -1494,31 +1484,10 @@
 		length   int // total number of blocks to simulate
 		votes    map[int]vote
 		expected map[int]expected
->>>>>>> ed593ea8
 	}
 
 	testcases := []testcase{
 		{
-<<<<<<< HEAD
-			voting:   vote{"kip71.lowerboundbasefee", uint64(20000000000)}, // voted on block 1
-			expected: vote{"kip71.lowerboundbasefee", uint64(20000000000)},
-		},
-		{
-			voting:   vote{"kip71.upperboundbasefee", uint64(500000000000)}, // voted on block 1
-			expected: vote{"kip71.upperboundbasefee", uint64(500000000000)},
-		},
-		{
-			voting:   vote{"kip71.maxblockgasusedforbasefee", uint64(100000000)}, // voted on block 1
-			expected: vote{"kip71.maxblockgasusedforbasefee", uint64(100000000)},
-		},
-		{
-			voting:   vote{"kip71.gastarget", uint64(50000000)}, // voted on block 1
-			expected: vote{"kip71.gastarget", uint64(50000000)},
-		},
-		{
-			voting:   vote{"kip71.basefeedenominator", uint64(32)}, // voted on block 1
-			expected: vote{"kip71.basefeedenominator", uint64(32)},
-=======
 			8,
 			map[int]vote{
 				1: {"governance.unitprice": uint64(17)},
@@ -1534,13 +1503,105 @@
 				7: {"governance.unitprice": uint64(17)},
 				8: {"governance.unitprice": uint64(17)},
 			},
->>>>>>> ed593ea8
 		},
 	}
 
 	var configItems []interface{}
 	configItems = append(configItems, proposerPolicy(params.WeightedRandom))
-<<<<<<< HEAD
+	configItems = append(configItems, proposerUpdateInterval(1))
+	configItems = append(configItems, epoch(3))
+	configItems = append(configItems, governanceMode("single"))
+	configItems = append(configItems, minimumStake(new(big.Int).SetUint64(4000000)))
+	configItems = append(configItems, istanbulCompatibleBlock(new(big.Int).SetUint64(0)))
+	configItems = append(configItems, blockPeriod(0)) // set block period to 0 to prevent creating future block
+	stakes := []uint64{4000000, 4000000, 4000000, 4000000}
+
+	for _, tc := range testcases {
+		// Create test blockchain
+		chain, engine := newBlockChain(4, configItems...)
+
+		oldStakingManager := reward.GetStakingManager()
+		stakingInfo := makeFakeStakingInfo(0, nodeKeys, stakes)
+		reward.SetTestStakingManagerWithStakingInfoCache(stakingInfo)
+
+		var previousBlock, currentBlock *types.Block = nil, chain.Genesis()
+
+		// Create blocks with votes
+		for num := 0; num <= tc.length; num++ {
+			// Validate current params with Params() and CurrentSetCopy().
+			// Check that both returns the expected result.
+			assertMapSubset(t, tc.expected[num], engine.governance.Params().StrMap())
+			assertMapSubset(t, tc.expected[num], engine.governance.CurrentSetCopy())
+
+			// Place a vote if a vote is scheduled in upcoming block
+			// Note that we're building (head+1)'th block here.
+			for k, v := range tc.votes[num+1] {
+				ok := engine.governance.AddVote(k, v)
+				assert.True(t, ok)
+			}
+
+			// Create a block
+			previousBlock = currentBlock
+			currentBlock = makeBlockWithSeal(chain, engine, previousBlock)
+			_, err := chain.InsertChain(types.Blocks{currentBlock})
+			assert.NoError(t, err)
+
+			// Load parameters for the next block
+			err = engine.governance.UpdateParams()
+			assert.NoError(t, err)
+		}
+
+		// Validate historic parameters with ParamsAt() and ReadGovernance().
+		// Check that both returns the expected result.
+		for num := 0; num <= tc.length; num++ {
+			pset, err := engine.governance.ParamsAt(uint64(num))
+			assert.NoError(t, err)
+			assertMapSubset(t, tc.expected[num], pset.StrMap())
+
+			_, items, err := engine.governance.ReadGovernance(uint64(num))
+			assert.NoError(t, err)
+			assertMapSubset(t, tc.expected[num], items)
+		}
+
+		reward.SetTestStakingManager(oldStakingManager)
+		engine.Stop()
+	}
+}
+
+func TestChainConfig_UpdateAfterVotes(t *testing.T) {
+	type vote struct {
+		key   string
+		value interface{}
+	}
+	type testcase struct {
+		voting   vote
+		expected vote
+	}
+
+	testcases := []testcase{
+		{
+			voting:   vote{"kip71.lowerboundbasefee", uint64(20000000000)}, // voted on block 1
+			expected: vote{"kip71.lowerboundbasefee", uint64(20000000000)},
+		},
+		{
+			voting:   vote{"kip71.upperboundbasefee", uint64(500000000000)}, // voted on block 1
+			expected: vote{"kip71.upperboundbasefee", uint64(500000000000)},
+		},
+		{
+			voting:   vote{"kip71.maxblockgasusedforbasefee", uint64(100000000)}, // voted on block 1
+			expected: vote{"kip71.maxblockgasusedforbasefee", uint64(100000000)},
+		},
+		{
+			voting:   vote{"kip71.gastarget", uint64(50000000)}, // voted on block 1
+			expected: vote{"kip71.gastarget", uint64(50000000)},
+		},
+		{
+			voting:   vote{"kip71.basefeedenominator", uint64(32)}, // voted on block 1
+			expected: vote{"kip71.basefeedenominator", uint64(32)},
+		},
+	}
+
+	var configItems []interface{}
 	configItems = append(configItems, epoch(3))
 	configItems = append(configItems, governanceMode("single"))
 	configItems = append(configItems, blockPeriod(0)) // set block period to 0 to prevent creating future block
@@ -1590,8 +1651,6 @@
 		default:
 			assert.Error(t, nil)
 		}
-
-		engine.Stop()
 	}
 }
 
@@ -1680,64 +1739,6 @@
 			assert.Error(t, nil)
 		}
 
-=======
-	configItems = append(configItems, proposerUpdateInterval(1))
-	configItems = append(configItems, epoch(3))
-	configItems = append(configItems, governanceMode("single"))
-	configItems = append(configItems, minimumStake(new(big.Int).SetUint64(4000000)))
-	configItems = append(configItems, istanbulCompatibleBlock(new(big.Int).SetUint64(0)))
-	configItems = append(configItems, blockPeriod(0)) // set block period to 0 to prevent creating future block
-	stakes := []uint64{4000000, 4000000, 4000000, 4000000}
-
-	for _, tc := range testcases {
-		// Create test blockchain
-		chain, engine := newBlockChain(4, configItems...)
-
-		oldStakingManager := reward.GetStakingManager()
-		stakingInfo := makeFakeStakingInfo(0, nodeKeys, stakes)
-		reward.SetTestStakingManagerWithStakingInfoCache(stakingInfo)
-
-		var previousBlock, currentBlock *types.Block = nil, chain.Genesis()
-
-		// Create blocks with votes
-		for num := 0; num <= tc.length; num++ {
-			// Validate current params with Params() and CurrentSetCopy().
-			// Check that both returns the expected result.
-			assertMapSubset(t, tc.expected[num], engine.governance.Params().StrMap())
-			assertMapSubset(t, tc.expected[num], engine.governance.CurrentSetCopy())
-
-			// Place a vote if a vote is scheduled in upcoming block
-			// Note that we're building (head+1)'th block here.
-			for k, v := range tc.votes[num+1] {
-				ok := engine.governance.AddVote(k, v)
-				assert.True(t, ok)
-			}
-
-			// Create a block
-			previousBlock = currentBlock
-			currentBlock = makeBlockWithSeal(chain, engine, previousBlock)
-			_, err := chain.InsertChain(types.Blocks{currentBlock})
-			assert.NoError(t, err)
-
-			// Load parameters for the next block
-			err = engine.governance.UpdateParams()
-			assert.NoError(t, err)
-		}
-
-		// Validate historic parameters with ParamsAt() and ReadGovernance().
-		// Check that both returns the expected result.
-		for num := 0; num <= tc.length; num++ {
-			pset, err := engine.governance.ParamsAt(uint64(num))
-			assert.NoError(t, err)
-			assertMapSubset(t, tc.expected[num], pset.StrMap())
-
-			_, items, err := engine.governance.ReadGovernance(uint64(num))
-			assert.NoError(t, err)
-			assertMapSubset(t, tc.expected[num], items)
-		}
-
-		reward.SetTestStakingManager(oldStakingManager)
->>>>>>> ed593ea8
 		engine.Stop()
 	}
 }