// Modifications Copyright 2019 The klaytn Authors
// Copyright 2016 The go-ethereum Authors
// This file is part of go-ethereum.
//
// go-ethereum is free software: you can redistribute it and/or modify
// it under the terms of the GNU General Public License as published by
// the Free Software Foundation, either version 3 of the License, or
// (at your option) any later version.
//
// go-ethereum is distributed in the hope that it will be useful,
// but WITHOUT ANY WARRANTY; without even the implied warranty of
// MERCHANTABILITY or FITNESS FOR A PARTICULAR PURPOSE. See the
// GNU General Public License for more details.
//
// You should have received a copy of the GNU General Public License
// along with go-ethereum. If not, see <http://www.gnu.org/licenses/>.
//
// This file is derived from cmd/geth/main.go (2018/06/04).
// Modified and improved for the klaytn development.

package nodecmd

import (
	"fmt"
	"os"
	"runtime"
	"strings"

	"github.com/klaytn/klaytn/accounts"
	"github.com/klaytn/klaytn/accounts/keystore"
	"github.com/klaytn/klaytn/api/debug"
	"github.com/klaytn/klaytn/client"
	"github.com/klaytn/klaytn/cmd/utils"
	"github.com/klaytn/klaytn/log"
	metricutils "github.com/klaytn/klaytn/metrics/utils"
	"github.com/klaytn/klaytn/node"
	"github.com/klaytn/klaytn/node/cn"
	"github.com/klaytn/klaytn/params"
	"gopkg.in/urfave/cli.v1"
	"gopkg.in/urfave/cli.v1/altsrc"
<<<<<<< HEAD
)

const (
	clientIdentifier = "klay" // Client identifier to advertise over the network
	SCNNetworkType   = "scn"  // Service Chain Network
	MNNetworkType    = "mn"   // Mainnet Network
=======
>>>>>>> a8bd970d
)

// runKlaytnNode is the main entry point into the system if no special subcommand is ran.
// It creates a default node based on the command line arguments and runs it in
// blocking mode, waiting for it to be shut down.
func RunKlaytnNode(ctx *cli.Context) error {
	fullNode := MakeFullNode(ctx)
	startNode(ctx, fullNode)
	fullNode.Wait()
	return nil
}

func MakeFullNode(ctx *cli.Context) *node.Node {
	stack, cfg := utils.MakeConfigNode(ctx)

	if utils.NetworkTypeFlag.Value == utils.SCNNetworkType && cfg.ServiceChain.EnabledSubBridge {
		if !cfg.CN.NoAccountCreation {
			logger.Warn("generated accounts can't be synced with the parent chain since account creation is enabled")
		}
		switch cfg.ServiceChain.ServiceChainConsensus {
		case "istanbul":
			utils.RegisterCNService(stack, &cfg.CN)
		case "clique":
			logger.Crit("using clique consensus type is not allowed anymore!")
		default:
			logger.Crit("unknown consensus type for the service chain", "consensus", cfg.ServiceChain.ServiceChainConsensus)
		}
	} else {
		utils.RegisterCNService(stack, &cfg.CN)
	}
	utils.RegisterService(stack, &cfg.ServiceChain)
	utils.RegisterDBSyncerService(stack, &cfg.DB)
	utils.RegisterChainDataFetcherService(stack, &cfg.ChainDataFetcher)
	return stack
}

// startNode boots up the system node and all registered protocols, after which
// it unlocks any requested accounts, and starts the RPC/IPC interfaces and the
// miner.
func startNode(ctx *cli.Context, stack *node.Node) {
	debug.Memsize.Add("node", stack)

	// Ntp time check
	if err := node.NtpCheckWithLocal(stack); err != nil {
		log.Fatalf("System time should be synchronized: %v", err)
	}

	// Start up the node itself
	utils.StartNode(stack)

	// Register wallet event handlers to open and auto-derive wallets
	events := make(chan accounts.WalletEvent, 16)
	stack.AccountManager().Subscribe(events)

	go func() {
		// Create a chain state reader for self-derivation
		rpcClient, err := stack.Attach()
		if err != nil {
			log.Fatalf("Failed to attach to self: %v", err)
		}
		stateReader := client.NewClient(rpcClient)

		// Open any wallets already attached
		for _, wallet := range stack.AccountManager().Wallets() {
			if err := wallet.Open(""); err != nil {
				logger.Error("Failed to open wallet", "url", wallet.URL(), "err", err)
			}
		}
		// Listen for wallet event till termination
		for event := range events {
			switch event.Kind {
			case accounts.WalletArrived:
				if err := event.Wallet.Open(""); err != nil {
					logger.Error("New wallet appeared, failed to open", "url", event.Wallet.URL(), "err", err)
				}
			case accounts.WalletOpened:
				status, _ := event.Wallet.Status()
				logger.Info("New wallet appeared", "url", event.Wallet.URL(), "status", status)

				if event.Wallet.URL().Scheme == "ledger" {
					event.Wallet.SelfDerive(accounts.DefaultLedgerBaseDerivationPath, stateReader)
				} else {
					event.Wallet.SelfDerive(accounts.DefaultBaseDerivationPath, stateReader)
				}

			case accounts.WalletDropped:
				logger.Info("Old wallet dropped", "url", event.Wallet.URL())
				event.Wallet.Close()
			}
		}
	}()

	if utils.NetworkTypeFlag.Value == utils.SCNNetworkType && utils.ServiceChainConsensusFlag.Value == "clique" {
		logger.Crit("using clique consensus type is not allowed anymore!")
	} else {
		startKlaytnAuxiliaryService(ctx, stack)
	}

	// Unlock any account specifically requested
	ks := stack.AccountManager().Backends(keystore.KeyStoreType)[0].(*keystore.KeyStore)

	passwords := utils.MakePasswordList(ctx)
	unlocks := strings.Split(ctx.GlobalString(utils.UnlockedAccountFlag.Name), ",")
	for i, account := range unlocks {
		if trimmed := strings.TrimSpace(account); trimmed != "" {
			UnlockAccount(ctx, ks, trimmed, i, passwords)
		}
	}
}

func startKlaytnAuxiliaryService(ctx *cli.Context, stack *node.Node) {
	var cn *cn.CN
	if err := stack.Service(&cn); err != nil {
		log.Fatalf("Klaytn service not running: %v", err)
	}

	// TODO-Klaytn-NodeCmd disable accept tx before finishing sync.
	if err := cn.StartMining(false); err != nil {
		log.Fatalf("Failed to start mining: %v", err)
	}
}

func CommandNotExist(ctx *cli.Context, s string) {
	cli.ShowAppHelp(ctx)
	fmt.Printf("Error: Unknown command \"%v\"\n", s)
	os.Exit(1)
}

func OnUsageError(context *cli.Context, err error, isSubcommand bool) error {
	cli.ShowAppHelp(context)
	return err
}

func CheckCommands(ctx *cli.Context) error {
	valid := false
	for _, cmd := range ctx.App.Commands {
		if cmd.Name == ctx.Args().First() {
			valid = true
		}
	}

	if !valid && ctx.Args().Present() {
		cli.ShowAppHelp(ctx)
		return fmt.Errorf("Unknown command \"%v\"\n", ctx.Args().First())
	}

	return nil
}

func contains(list []cli.Flag, item cli.Flag) bool {
	for _, flag := range list {
		if flag.GetName() == item.GetName() {
			return true
		}
	}
	return false
}

func union(list1, list2 []cli.Flag) []cli.Flag {
	for _, item := range list2 {
		if !contains(list1, item) {
			list1 = append(list1, item)
		}
	}
	return list1
}

func allNodeFlags() []cli.Flag {
	nodeFlags := []cli.Flag{}
	nodeFlags = append(nodeFlags, CommonNodeFlags...)
	nodeFlags = append(nodeFlags, CommonRPCFlags...)
	nodeFlags = append(nodeFlags, ConsoleFlags...)
	nodeFlags = append(nodeFlags, debug.Flags...)
	nodeFlags = union(nodeFlags, KCNFlags)
	nodeFlags = union(nodeFlags, KPNFlags)
	nodeFlags = union(nodeFlags, KENFlags)
	nodeFlags = union(nodeFlags, KSCNFlags)
	nodeFlags = union(nodeFlags, KSPNFlags)
	nodeFlags = union(nodeFlags, KSENFlags)
	return nodeFlags
}

var confFile = "conf" // flag option for yaml file name

func FlagsFromYaml(ctx *cli.Context) error {
	if ctx.String(confFile) != "" {
		if err := altsrc.InitInputSourceWithContext(allNodeFlags(), altsrc.NewYamlSourceFromFlagFunc(confFile))(ctx); err != nil {
			return err
		}
	}
	return nil
}

func BeforeRunNode(ctx *cli.Context) error {
<<<<<<< HEAD
	if err := FlagsFromYaml(ctx); err != nil {
		return err
	}
=======
	// TODO-klaytn - yaml bug: doesn't affact global flag whther the flag is set or not
	// You can enable this code after the bug fix
	// if err := FlagsFromYaml(ctx); err != nil {
	// 	return err
	// }
>>>>>>> a8bd970d
	if err := CheckCommands(ctx); err != nil {
		return err
	}
	runtime.GOMAXPROCS(runtime.NumCPU())
	logDir := (&node.Config{DataDir: utils.MakeDataDir(ctx)}).ResolvePath("logs")
	debug.CreateLogDir(logDir)
	if err := debug.Setup(ctx); err != nil {
		return err
	}
	metricutils.StartMetricCollectionAndExport(ctx)
	setupNetwork(ctx)
	return nil
}

// SetupNetwork configures the system for either the main net or some test network.
func setupNetwork(ctx *cli.Context) {
	// TODO(fjl): move target gas limit into config
	params.TargetGasLimit = ctx.GlobalUint64(utils.TargetGasLimitFlag.Name)
}

func BeforeRunBootnode(ctx *cli.Context) error {
	if err := FlagsFromYaml(ctx); err != nil {
		return err
	}
	if err := debug.Setup(ctx); err != nil {
		return err
	}
	metricutils.StartMetricCollectionAndExport(ctx)
	return nil
}<|MERGE_RESOLUTION|>--- conflicted
+++ resolved
@@ -38,15 +38,6 @@
 	"github.com/klaytn/klaytn/params"
 	"gopkg.in/urfave/cli.v1"
 	"gopkg.in/urfave/cli.v1/altsrc"
-<<<<<<< HEAD
-)
-
-const (
-	clientIdentifier = "klay" // Client identifier to advertise over the network
-	SCNNetworkType   = "scn"  // Service Chain Network
-	MNNetworkType    = "mn"   // Mainnet Network
-=======
->>>>>>> a8bd970d
 )
 
 // runKlaytnNode is the main entry point into the system if no special subcommand is ran.
@@ -241,17 +232,11 @@
 }
 
 func BeforeRunNode(ctx *cli.Context) error {
-<<<<<<< HEAD
-	if err := FlagsFromYaml(ctx); err != nil {
-		return err
-	}
-=======
 	// TODO-klaytn - yaml bug: doesn't affact global flag whther the flag is set or not
 	// You can enable this code after the bug fix
 	// if err := FlagsFromYaml(ctx); err != nil {
 	// 	return err
 	// }
->>>>>>> a8bd970d
 	if err := CheckCommands(ctx); err != nil {
 		return err
 	}
