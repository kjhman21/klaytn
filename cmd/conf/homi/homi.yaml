
# generation type : docker, local, remote, deploy
gen-type: local

# The output path for files (keys, genesis.json. conf, etc...)
output: "homi-output"

######################################################################
#               For each node, test, validator keys                  #
######################################################################

# Network topology
topology: 
  cn-num: 1
  pn-num: 0
  en-num: 0
  scn-num: 0
  spn-num: 0
  sen-num: 0
  test-num: 0
  validators-num: 0

######################################################################
#                       For deploy environment                       #
######################################################################

deploy: 
  rpc-port: 8551
  ws-port: 8552
  p2p-port: 32323
  data-dir: /var/klay/data
  log-dir: /var/klay/log
  # Only for docker gen-type
  docker: 
    image-id: klaytn/klaytn:latest
    network-id: 2018
    no-grafana: false
    tx-gen: 
      enable: false
      rate: 2000
      connections: 100
      duration: "1m"
      thread: 2

######################################################################
#                       For genesis.json                             #
######################################################################
genesis: 
  # cypress-test, cypress, baobab-test, baobab, servicechain, servicechain-test, clique, default
  type: "default"
  chain-id: 1000
  service-chain-id: 1001 
  funding-addr: ""
 
  # This flags are only activated by default genesis-type
  governance: false
  governance-mode: "none"
  governing-node: "0x0000000000000000000000000000000000000000"
  unit-price: 0
  derive-sha-impl: 0
  reward: 
    mint-amount: "9600000000000000000"
    ratio: "100/0/0"
    gini-coefficient: false
    deferred-tx: false
    staking-interval: 86400
    proposer-interval: 3600
    minimum-stake: "2000000"
  # dynamic fee
  kip71: 
    lower-bound-base-fee: 25000000000
    upper-bound-base-fee: 750000000000
    gas-target: 30000000
    block-gas-limit: 60000000
    base-fee-denominator: 20

<<<<<<< HEAD
  consensus: 
    # Istanbul consensus engine options (default engine)
    istanbul: 
      epoch: 604800
      policy: 0
      subgroup: 21
=======
# cypress-test, cypress, baobab-test, baobab, servicechain, servicechain-test, clique, default
genesis-type: default
chainID: 1000
serviceChainID: 1001
funding-addr: ""

# governance, reward and dynamic fee flags,
# This flags are only activated by default genesis-type
governance: false
gov-mode: "none"
governing-node: "0x0000000000000000000000000000000000000000"
unitPrice: 0
deriveShaImpl: 0
reward-mint-amount: "9600000000000000000"
reward-ratio: "100/0/0"
reward-gini-coeff: false
reward-deferred-tx: false
reward-staking-interval: 86400
reward-proposer-interval: 3600
reward-minimum-stake: "2000000"
lower-bound-base-fee: 25000000000
upper-bound-base-fee: 750000000000
gas-target: 30000000
block-gas-limit: 60000000
base-fee-denominator: 20

# Istanbul consensus engine options (default engine)
ist-epoch: 604800
ist-proposer-policy: 0
ist-subgroup: 21
>>>>>>> aee30b10

    # To enable clique consensus engine
    clique: 
      enable: false
      epoch: 604800
      period: 1

<<<<<<< HEAD
  # Hard fork numbers, these should be ordered by ascending
  hardfork: 
    istanbul-compatible-blocknumber: 0
    london-compatible-blocknumber: 0
    eth-tx-type-compatible-blocknumber: 0
    magma-compatible-blocknumber: 0
    kore-compatible-blocknumber: 0
=======
# Hard fork numbers, these should be ordered by ascending
istanbul-compatible-blocknumber: 0
london-compatible-blocknumber: 0
eth-tx-type-compatible-blocknumber: 0
magma-compatible-blocknumber: 0
kore-compatible-blocknumber: 0
shanghai-compatible-blocknumber: 0
>>>>>>> aee30b10

  # For using the patched addressbook contract
  patched-address-book: 
    enable: false
    addr: ""<|MERGE_RESOLUTION|>--- conflicted
+++ resolved
@@ -74,45 +74,12 @@
     block-gas-limit: 60000000
     base-fee-denominator: 20
 
-<<<<<<< HEAD
   consensus: 
     # Istanbul consensus engine options (default engine)
     istanbul: 
       epoch: 604800
       policy: 0
       subgroup: 21
-=======
-# cypress-test, cypress, baobab-test, baobab, servicechain, servicechain-test, clique, default
-genesis-type: default
-chainID: 1000
-serviceChainID: 1001
-funding-addr: ""
-
-# governance, reward and dynamic fee flags,
-# This flags are only activated by default genesis-type
-governance: false
-gov-mode: "none"
-governing-node: "0x0000000000000000000000000000000000000000"
-unitPrice: 0
-deriveShaImpl: 0
-reward-mint-amount: "9600000000000000000"
-reward-ratio: "100/0/0"
-reward-gini-coeff: false
-reward-deferred-tx: false
-reward-staking-interval: 86400
-reward-proposer-interval: 3600
-reward-minimum-stake: "2000000"
-lower-bound-base-fee: 25000000000
-upper-bound-base-fee: 750000000000
-gas-target: 30000000
-block-gas-limit: 60000000
-base-fee-denominator: 20
-
-# Istanbul consensus engine options (default engine)
-ist-epoch: 604800
-ist-proposer-policy: 0
-ist-subgroup: 21
->>>>>>> aee30b10
 
     # To enable clique consensus engine
     clique: 
@@ -120,7 +87,6 @@
       epoch: 604800
       period: 1
 
-<<<<<<< HEAD
   # Hard fork numbers, these should be ordered by ascending
   hardfork: 
     istanbul-compatible-blocknumber: 0
@@ -128,15 +94,6 @@
     eth-tx-type-compatible-blocknumber: 0
     magma-compatible-blocknumber: 0
     kore-compatible-blocknumber: 0
-=======
-# Hard fork numbers, these should be ordered by ascending
-istanbul-compatible-blocknumber: 0
-london-compatible-blocknumber: 0
-eth-tx-type-compatible-blocknumber: 0
-magma-compatible-blocknumber: 0
-kore-compatible-blocknumber: 0
-shanghai-compatible-blocknumber: 0
->>>>>>> aee30b10
 
   # For using the patched addressbook contract
   patched-address-book: 
